# form 137

*Automatically synced with your [v0.dev](https://v0.dev) deployments*

[![Deployed on Vercel](https://img.shields.io/badge/Deployed%20on-Vercel-black?style=for-the-badge&logo=vercel)](https://vercel.com/jcalalang-3839s-projects/v0-form-137)
[![Built with v0](https://img.shields.io/badge/Built%20with-v0.dev-black?style=for-the-badge)](https://v0.dev/chat/projects/hBk6LNSrz4E)

## Overview

This repository will stay in sync with your deployed chats on [v0.dev](https://v0.dev).
Any changes you make to your deployed app will be automatically pushed to this repository from [v0.dev](https://v0.dev).

## Deployment

Your project is live at:

**[https://vercel.com/jcalalang-3839s-projects/v0-form-137](https://vercel.com/jcalalang-3839s-projects/v0-form-137)**

## Build your app

Continue building your app on:

**[https://v0.dev/chat/projects/hBk6LNSrz4E](https://v0.dev/chat/projects/hBk6LNSrz4E)**

## How It Works

1. Create and modify your project using [v0.dev](https://v0.dev)
2. Deploy your chats from the v0 interface
3. Changes are automatically pushed to this repository
4. Vercel deploys the latest version from this repository

## Local development

Use [pnpm](https://pnpm.io/) to manage dependencies and run scripts:

\`\`\`bash
pnpm install
pnpm dev
pnpm test:pact
\`\`\`

### Auth0 configuration

The sign-in flow relies on Auth0. Copy `.env.example` to `.env.local` and set your credentials:

\`\`\`bash
cp .env.example .env.local
# edit .env.local
\`\`\`

Required variables:
<<<<<<< HEAD
 - `AUTH0_SECRET`
 - `AUTH0_ISSUER_BASE_URL`
 - `AUTH0_CLIENT_ID`
 - `AUTH0_CLIENT_SECRET`
 - `APP_BASE_URL`
 - `NEXT_PUBLIC_API_BASE_URL`
 - `NEXT_PUBLIC_PROFILE_ROUTE`
=======
- `AUTH0_SECRET`
- `AUTH0_BASE_URL`
- `AUTH0_ISSUER_BASE_URL`
- `AUTH0_CLIENT_ID`
- `AUTH0_CLIENT_SECRET`
- `NEXT_PUBLIC_API_BASE_URL`
- `NEXT_PUBLIC_PROFILE_ROUTE`
>>>>>>> 89fbf695

## Pact contracts

Generated contracts for the frontend reside in the `pacts/` directory. These
describe the consumer expectations for both the dashboard API and the form 137
submission API.<|MERGE_RESOLUTION|>--- conflicted
+++ resolved
@@ -49,15 +49,6 @@
 \`\`\`
 
 Required variables:
-<<<<<<< HEAD
- - `AUTH0_SECRET`
- - `AUTH0_ISSUER_BASE_URL`
- - `AUTH0_CLIENT_ID`
- - `AUTH0_CLIENT_SECRET`
- - `APP_BASE_URL`
- - `NEXT_PUBLIC_API_BASE_URL`
- - `NEXT_PUBLIC_PROFILE_ROUTE`
-=======
 - `AUTH0_SECRET`
 - `AUTH0_BASE_URL`
 - `AUTH0_ISSUER_BASE_URL`
@@ -65,7 +56,6 @@
 - `AUTH0_CLIENT_SECRET`
 - `NEXT_PUBLIC_API_BASE_URL`
 - `NEXT_PUBLIC_PROFILE_ROUTE`
->>>>>>> 89fbf695
 
 ## Pact contracts
 
