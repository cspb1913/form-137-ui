--- conflicted
+++ resolved
@@ -46,9 +46,6 @@
   constructor(baseUrl: string = DEFAULT_BASE_URL) {
     this.baseUrl = baseUrl
   }
-<<<<<<< HEAD
-
-=======
   private transformRequest(data: any): FormRequest {
     return {
       id: data.id,
@@ -74,7 +71,6 @@
       documents: data.documents ?? [],
     }
   }
->>>>>>> 7a9fddf0
   private async makeRequest<T>(endpoint: string, options: RequestInit = {}): Promise<T> {
     const url = `${this.baseUrl}${endpoint}`
 
